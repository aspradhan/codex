# CODE

&ensp;

<p align="center">
  <img src="docs/logo.png" alt="Code Logo" width="400">
</p>

&ensp;

**Code** is a fast, local coding agent available as both a **CLI/TUI** and **GUI application**. It's a fork of `openai/codex` focused on real developer ergonomics: Browser integration, multi-agents, theming, and reasoning control — all while staying compatible with upstream.

Now with **GUI mode** for users who prefer point-and-click interfaces!

&ensp;
## What's new in v0.4.0 (October 26, 2025)

- **Auto Drive runs the whole play** – hand `/auto` a task and it now plans, coordinates agents, reruns checks, and recovers from hiccups without babysitting.
- **Unified settings overlay** – `/settings` centralizes limits, model routing, themes, and CLI integrations so you can audit configuration in one place.
- **Card-based activity stream** – Agents, browser sessions, web search, and Auto Drive render as compact cards with drill-down overlays for full logs.
- **Turbocharged performance** – History rendering and streaming were optimized to stay smooth even during long multi-agent sessions.
- **Smarter agent routing** – Mix and match orchestrator CLIs (Claude, Gemini, GPT-5, Qwen, and more) per `/plan`, `/code`, or `/solve` run.

Read the full notes in `release-notes/RELEASE_NOTES.md`.

&ensp;
## Why Code

- 🚀 **Auto Drive orchestration** – Multi-agent automation that now self-heals and ships complete tasks.
- 🖥️ **GUI Mode** – Optional graphical interface with point-and-click controls (NEW!)
- 🌐 **Browser Integration** – CDP support, headless browsing, screenshots captured inline.
- 🤖 **Multi-agent commands** – `/plan`, `/code` and `/solve` coordinate multiple CLI agents.
- 🧭 **Unified settings hub** – `/settings` overlay for limits, theming, approvals, and provider wiring.
- 🎨 **Theme system** – Switch between accessible presets, customize accents, and preview live via `/themes`.
- 🔌 **MCP support** – Extend with filesystem, DBs, APIs, or your own tools.
- 🔒 **Safety modes** – Read-only, approvals, and workspace sandboxing.

## Quickstart

### GUI Mode (NEW!)

For a graphical, click-ops experience on **Windows, macOS, or Linux**:

**Windows (PowerShell):**
```powershell
.\launch-gui.ps1
```

**macOS / Linux:**
```bash
./launch-gui.sh
```

This launches Code in a native desktop window with:
- Point-and-click interface
- Toolbar buttons for common commands
- Embedded terminal with full Code functionality
- Cross-platform support (Windows, macOS, Linux)

See [QUICKSTART_GUI.md](QUICKSTART_GUI.md) or [docs/CROSS_PLATFORM_GUI.md](docs/CROSS_PLATFORM_GUI.md) for platform-specific instructions.

### CLI Mode

#### Run

```bash
npx -y @aspradhan/code
```

#### Install & Run

```bash
<<<<<<< HEAD
npm install -g @aspradhan/code
=======
npm install -g @aspradhan/codex
>>>>>>> 56c53f8d
code // or `coder` if you're using VS Code
```

Note: If another tool already provides a `code` command (e.g. VS Code), our CLI is also installed as `coder`. Use `coder` to avoid conflicts.

**Authenticate** (one of the following):
- **Sign in with ChatGPT** (Plus/Pro/Team; uses models available to your plan)
  - Run `code` and pick "Sign in with ChatGPT"
- **API key** (usage-based)
  - Set `export OPENAI_API_KEY=xyz` and run `code`

### Install Claude & Gemini (optional)

Code supports orchestrating other AI CLI tools. Install these and config to use alongside Code.

```bash
# Ensure Node.js 20+ is available locally (installs into ~/.n)
npm install -g n
export N_PREFIX="$HOME/.n"
export PATH="$N_PREFIX/bin:$PATH"
n 20.18.1

# Install the companion CLIs
export npm_config_prefix="${npm_config_prefix:-$HOME/.npm-global}"
mkdir -p "$npm_config_prefix/bin"
export PATH="$npm_config_prefix/bin:$PATH"
npm install -g @anthropic-ai/claude-code @google/gemini-cli @qwen-code/qwen-code

# Quick smoke tests
claude --version
gemini --version
qwen --version
```

> ℹ️ Add `export N_PREFIX="$HOME/.n"` and `export PATH="$N_PREFIX/bin:$PATH"` (plus the `npm_config_prefix` bin path) to your shell profile so the CLIs stay on `PATH` in future sessions.

&ensp;
## Commands

### Browser
```bash
# Connect code to external Chrome browser (running CDP)
/chrome        # Connect with auto-detect port
/chrome 9222   # Connect to specific port

# Switch to internal browser mode
/browser       # Use internal headless browser
/browser https://example.com  # Open URL in internal browser
```

### Agents
```bash
# Plan code changes (Claude, Gemini and GPT-5 consensus)
# All agents review task and create a consolidated plan
/plan "Stop the AI from ordering pizza at 3AM"

# Solve complex problems (Claude, Gemini and GPT-5 race)
# Fastest preferred (see https://arxiv.org/abs/2505.17813)
/solve "Why does deleting one user drop the whole database?"

# Write code! (Claude, Gemini and GPT-5 consensus)
# Creates multiple worktrees then implements the optimal solution
/code "Show dark mode when I feel cranky"
```

### Auto Drive
```bash
# Hand off a multi-step task; Auto Drive will coordinate agents and approvals
/auto "Refactor the auth flow and add device login"

# Resume or inspect an active Auto Drive run
/auto status
```

### General
```bash
# Try a new theme!
/themes

# Change reasoning level
/reasoning low|medium|high

# Switch models or effort presets
/model

# Start new conversation
/new
```

## CLI reference

```shell
code [options] [prompt]

Options:
  --model <name>        Override the model (gpt-5, claude-opus, etc.)
  --read-only          Prevent file modifications
  --no-approval        Skip approval prompts (use with caution)
  --config <key=val>   Override config values
  --oss                Use local open source models
  --sandbox <mode>     Set sandbox level (read-only, workspace-write, etc.)
  --help              Show help information
  --debug             Log API requests and responses to file
  --version           Show version number
```

&ensp;
## Memory & project docs

Code can remember context across sessions:

1. **Create an `AGENTS.md` or `CLAUDE.md` file** in your project root:
```markdown
# Project Context
This is a React TypeScript application with:
- Authentication via JWT
- PostgreSQL database
- Express.js backend

## Key files:
- `/src/auth/` - Authentication logic
- `/src/api/` - API client code  
- `/server/` - Backend services
```

2. **Session memory**: Code maintains conversation history
3. **Codebase analysis**: Automatically understands project structure

&ensp;
## Non-interactive / CI mode

For automation and CI/CD:

```shell
# Run a specific task
code --no-approval "run tests and fix any failures"

# Generate reports
code --read-only "analyze code quality and generate report"

# Batch processing
code --config output_format=json "list all TODO comments"
```

&ensp;
## Model Context Protocol (MCP)

Code supports MCP for extended capabilities:

- **File operations**: Advanced file system access
- **Database connections**: Query and modify databases
- **API integrations**: Connect to external services
- **Custom tools**: Build your own extensions

Configure MCP in `~/.code/config.toml` Define each server under a named table like `[mcp_servers.<name>]` (this maps to the JSON `mcpServers` object used by other clients):

```toml
[mcp_servers.filesystem]
command = "npx"
args = ["-y", "@modelcontextprotocol/server-filesystem", "/path/to/project"]
```

&ensp;
## Configuration

Main config file: `~/.code/config.toml`

> [!NOTE]
> Code reads from both `~/.code/` and `~/.codex/` for backwards compatibility, but it only writes updates to `~/.code/`. If you switch back to Codex and it fails to start, remove `~/.codex/config.toml`. If Code appears to miss settings after upgrading, copy your legacy `~/.codex/config.toml` into `~/.code/`.

```toml
# Model settings
model = "gpt-5"
model_provider = "openai"

# Behavior
approval_policy = "on-request"  # untrusted | on-failure | on-request | never
model_reasoning_effort = "medium" # low | medium | high
sandbox_mode = "workspace-write"

# UI preferences see THEME_CONFIG.md
[tui.theme]
name = "light-photon"

# Add config for specific models
[profiles.gpt-5]
model = "gpt-5"
model_provider = "openai"
approval_policy = "never"
model_reasoning_effort = "high"
model_reasoning_summary = "detailed"
```

### Environment variables

- `CODE_HOME`: Override config directory location
- `OPENAI_API_KEY`: Use API key instead of ChatGPT auth
- `OPENAI_BASE_URL`: Use alternative API endpoints
- `OPENAI_WIRE_API`: Force the built-in OpenAI provider to use `chat` or `responses` wiring

&ensp;
## FAQ

**How is this different from the original?**
> This fork adds browser integration, multi-agent commands (`/plan`, `/solve`, `/code`), theme system, and enhanced reasoning controls while maintaining full compatibility.

**Can I use my existing Codex configuration?**
> Yes. Code reads from both `~/.code/` (primary) and legacy `~/.codex/` directories. We only write to `~/.code/`, so Codex will keep running if you switch back; copy or remove legacy files if you notice conflicts.

**Does this work with ChatGPT Plus?**
> Absolutely. Use the same "Sign in with ChatGPT" flow as the original.

**Is my data secure?**
> Yes. Authentication stays on your machine, and we don't proxy your credentials or conversations.

&ensp;
## Contributing

We welcome contributions! This fork maintains compatibility with upstream while adding community-requested features.

### Development workflow

```bash
# Clone and setup
git clone https://github.com/aspradhan/codex.git
cd code
npm install

# Build (use fast build for development)
./build-fast.sh

# Run locally
./code-rs/target/dev-fast/code
```

### Opening a pull request

1. Fork the repository
2. Create a feature branch: `git checkout -b feature/amazing-feature`
3. Make your changes
4. Run tests: `cargo test`
5. Build successfully: `./build-fast.sh`
6. Submit a pull request


&ensp;
## Legal & Use

### License & attribution
- This project is a community fork of `openai/codex` under **Apache-2.0**. We preserve upstream LICENSE and NOTICE files.
- **Code** is **not** affiliated with, sponsored by, or endorsed by OpenAI.

### Your responsibilities
Using OpenAI, Anthropic or Google services through Code means you agree to **their Terms and policies**. In particular:
- **Don't** programmatically scrape/extract content outside intended flows.
- **Don't** bypass or interfere with rate limits, quotas, or safety mitigations.
- Use your **own** account; don't share or rotate accounts to evade limits.
- If you configure other model providers, you're responsible for their terms.

### Privacy
- Your auth file lives at `~/.code/auth.json`
- Inputs/outputs you send to AI providers are handled under their Terms and Privacy Policy; consult those documents (and any org-level data-sharing settings).

### Subject to change
AI providers can change eligibility, limits, models, or authentication flows. Code supports **both** ChatGPT sign-in and API-key modes so you can pick what fits (local/hobby vs CI/automation).

&ensp;
## License

Apache 2.0 - See [LICENSE](LICENSE) file for details.

This project is a community fork of the original Codex CLI. We maintain compatibility while adding enhanced features requested by the developer community.

&ensp;
---
**Need help?** Open an issue on [GitHub](https://github.com/aspradhan/codex/issues) or check our documentation.<|MERGE_RESOLUTION|>--- conflicted
+++ resolved
@@ -70,11 +70,7 @@
 #### Install & Run
 
 ```bash
-<<<<<<< HEAD
-npm install -g @aspradhan/code
-=======
 npm install -g @aspradhan/codex
->>>>>>> 56c53f8d
 code // or `coder` if you're using VS Code
 ```
 
