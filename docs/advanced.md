--- conflicted
+++ resolved
@@ -7,11 +7,7 @@
 ```yaml
 - name: Update changelog via Code
   run: |
-<<<<<<< HEAD
-    npm install -g @aspradhan/code
-=======
     npm install -g @aspradhan/codex
->>>>>>> 56c53f8d
     export OPENAI_API_KEY="${{ secrets.OPENAI_KEY }}"
     code exec --full-auto "update CHANGELOG for next release"
 ```
